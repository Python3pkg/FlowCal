<<<<<<< HEAD
#!/usr/bin/python
#
# test_gate.py - Unit tests for gate module
#
# Authors: John T. Sexton (john.t.sexton@rice.edu)
#          Sebastian M. Castillo-Hair (smc9@rice.edu)
# Date:    10/31/2015
#
# Requires:
#   * fc.gate
#   * numpy
#
# Note: fc.io clashes with native python io module and will cause this set of
# unit tests to fail inside of fc/ folder.
=======
"""
`gate` module unit tests.
"""
>>>>>>> 93c8eeb0

import fc.gate
import numpy as np
import unittest

class TestStartEndGate(unittest.TestCase):
    
    def setUp(self):
        self.d = np.array([
            [1, 7, 2],
            [2, 8, 3],
            [3, 9, 4],
            [4, 10, 5],
            [5, 1, 6],
            [6, 2, 7],
            [7, 3, 8],
            [8, 4, 9],
            [9, 5, 10],
            [10, 6, 1],
            ])

    def test_gated_data_1(self):
        np.testing.assert_array_equal(
            fc.gate.start_end(self.d, num_start=2, num_end=3),
            np.array([
                [3, 9, 4],
                [4, 10, 5],
                [5, 1, 6],
                [6, 2, 7],
                [7, 3, 8],
                ])
            )

    def test_gated_data_2(self):
        np.testing.assert_array_equal(
            fc.gate.start_end(
                self.d, num_start=2, num_end=3, full_output=True).gated_data,
            np.array([
                [3, 9, 4],
                [4, 10, 5],
                [5, 1, 6],
                [6, 2, 7],
                [7, 3, 8],
                ])
            )

    def test_mask(self):
        np.testing.assert_array_equal(
            fc.gate.start_end(
                self.d, num_start=2, num_end=3, full_output=True).mask,
            np.array([0,0,1,1,1,1,1,0,0,0], dtype=bool)
            )

    def test_error(self):
        with self.assertRaises(ValueError):
            fc.gate.start_end(self.d, num_start=5, num_end=7)

class TestHighLowGate(unittest.TestCase):
    
    def setUp(self):
        self.d1 = np.array([range(1,11)]).T
        self.d2 = np.array([
            [1, 7, 2],
            [2, 8, 3],
            [3, 9, 4],
            [4, 10, 5],
            [5, 1, 6],
            [6, 2, 7],
            [7, 3, 8],
            [8, 4, 9],
            [9, 5, 10],
            [10, 6, 1],
            ])

    ###
    # Test 1D data with combinations of high and low values
    ###

    def test_1d_1_gated_data_1(self):
        np.testing.assert_array_equal(
            fc.gate.high_low(self.d1, high=8, low=2),
            np.array([[3,4,5,6,7]]).T
            )

    def test_1d_1_gated_data_2(self):
        np.testing.assert_array_equal(
            fc.gate.high_low(
                self.d1, high=8, low=2, full_output=True).gated_data,
            np.array([[3,4,5,6,7]]).T
            )

    def test_1d_1_mask(self):
        np.testing.assert_array_equal(
            fc.gate.high_low(self.d1, high=8, low=2, full_output=True).mask,
            np.array([0,0,1,1,1,1,1,0,0,0], dtype=bool)
            )

    def test_1d_2_gated_data_1(self):
        np.testing.assert_array_equal(
            fc.gate.high_low(self.d1, high=11, low=0),
            np.array([[1,2,3,4,5,6,7,8,9,10]]).T
            )

    def test_1d_2_gated_data_2(self):
        np.testing.assert_array_equal(
            fc.gate.high_low(
                self.d1, high=11, low=0, full_output=True).gated_data,
            np.array([[1,2,3,4,5,6,7,8,9,10]]).T
            )

    def test_1d_2_mask(self):
        np.testing.assert_array_equal(
            fc.gate.high_low(self.d1, high=11, low=0, full_output=True).mask,
            np.array([1,1,1,1,1,1,1,1,1,1], dtype=bool)
            )

    # Test that defaults allow all data through

    def test_1d_defaults_gated_data_1(self):
        np.testing.assert_array_equal(
            fc.gate.high_low(self.d1),
            np.array([[1,2,3,4,5,6,7,8,9,10]]).T
            )

    def test_1d_defaults_gated_data_2(self):
        np.testing.assert_array_equal(
            fc.gate.high_low(self.d1, full_output=True).gated_data,
            np.array([[1,2,3,4,5,6,7,8,9,10]]).T
            )

    def test_1d_defaults_mask(self):
        np.testing.assert_array_equal(
            fc.gate.high_low(self.d1, full_output=True).mask,
            np.array([1,1,1,1,1,1,1,1,1,1], dtype=bool)
            )

    ###
    # Test multi-dimensional data with combinations of high and low values
    ###

    def test_2d_1_gated_data_1(self):
        np.testing.assert_array_equal(
            fc.gate.high_low(self.d2, high=10, low=1),
            np.array([
                [2, 8, 3],
                [3, 9, 4],
                [6, 2, 7],
                [7, 3, 8],
                [8, 4, 9],
                ])
            )

    def test_2d_1_gated_data_2(self):
        np.testing.assert_array_equal(
            fc.gate.high_low(
                self.d2, high=10, low=1, full_output=True).gated_data,
            np.array([
                [2, 8, 3],
                [3, 9, 4],
                [6, 2, 7],
                [7, 3, 8],
                [8, 4, 9],
                ])
            )

    def test_2d_1_mask(self):
        np.testing.assert_array_equal(
            fc.gate.high_low(self.d2, high=10, low=1, full_output=True).mask,
            np.array([0,1,1,0,0,1,1,1,0,0], dtype=bool)
            )

    def test_2d_2_gated_data_1(self):
        np.testing.assert_array_equal(
            fc.gate.high_low(self.d2, high=11, low=1),
            np.array([
                [2, 8, 3],
                [3, 9, 4],
                [4, 10, 5],
                [6, 2, 7],
                [7, 3, 8],
                [8, 4, 9],
                [9, 5, 10],
                ])
            )

    def test_2d_2_gated_data_2(self):
        np.testing.assert_array_equal(
            fc.gate.high_low(self.d2, high=11, low=1, full_output=True).gated_data,
            np.array([
                [2, 8, 3],
                [3, 9, 4],
                [4, 10, 5],
                [6, 2, 7],
                [7, 3, 8],
                [8, 4, 9],
                [9, 5, 10],
                ])
            )

    def test_2d_2_mask(self):
        np.testing.assert_array_equal(
            fc.gate.high_low(self.d2, high=11, low=1, full_output=True).mask,
            np.array([0,1,1,1,0,1,1,1,1,0], dtype=bool)
            )

    def test_2d_3_gated_data_1(self):
        np.testing.assert_array_equal(
            fc.gate.high_low(self.d2, high=10, low=0),
            np.array([
                [1, 7, 2],
                [2, 8, 3],
                [3, 9, 4],
                [5, 1, 6],
                [6, 2, 7],
                [7, 3, 8],
                [8, 4, 9],
                ])
            )

    def test_2d_3_gated_data_2(self):
        np.testing.assert_array_equal(
            fc.gate.high_low(
                self.d2, high=10, low=0, full_output=True).gated_data,
            np.array([
                [1, 7, 2],
                [2, 8, 3],
                [3, 9, 4],
                [5, 1, 6],
                [6, 2, 7],
                [7, 3, 8],
                [8, 4, 9],
                ])
            )

    def test_2d_3_mask(self):
        np.testing.assert_array_equal(
            fc.gate.high_low(self.d2, high=10, low=0, full_output=True).mask,
            np.array([1,1,1,0,1,1,1,1,0,0], dtype=bool)
            )

    def test_2d_4_gated_data_1(self):
        np.testing.assert_array_equal(
            fc.gate.high_low(self.d2, high=11, low=0),
            np.array([
                [1, 7, 2],
                [2, 8, 3],
                [3, 9, 4],
                [4, 10, 5],
                [5, 1, 6],
                [6, 2, 7],
                [7, 3, 8],
                [8, 4, 9],
                [9, 5, 10],
                [10, 6, 1],
                ])
            )

    def test_2d_4_gated_data_2(self):
        np.testing.assert_array_equal(
            fc.gate.high_low(
                self.d2, high=11, low=0, full_output=True).gated_data,
            np.array([
                [1, 7, 2],
                [2, 8, 3],
                [3, 9, 4],
                [4, 10, 5],
                [5, 1, 6],
                [6, 2, 7],
                [7, 3, 8],
                [8, 4, 9],
                [9, 5, 10],
                [10, 6, 1],
                ])
            )

    def test_2d_4_mask(self):
        np.testing.assert_array_equal(
            fc.gate.high_low(self.d2, high=11, low=0, full_output=True).mask,
            np.array([1,1,1,1,1,1,1,1,1,1], dtype=bool)
            )

    def test_2d_5_gated_data_1(self):
        np.testing.assert_array_equal(
            fc.gate.high_low(self.d2, high=9, low=2),
            np.array([
                [7, 3, 8],
                ])
            )

    def test_2d_5_gated_data_2(self):
        np.testing.assert_array_equal(
            fc.gate.high_low(
                self.d2, high=9, low=2, full_output=True).gated_data,
            np.array([
                [7, 3, 8],
                ])
            )

    def test_2d_5_mask(self):
        np.testing.assert_array_equal(
            fc.gate.high_low(self.d2, high=9, low=2, full_output=True).mask,
            np.array([0,0,0,0,0,0,1,0,0,0], dtype=bool)
            )

    def test_2d_6_gated_data_1(self):
        np.testing.assert_array_equal(
            fc.gate.high_low(self.d2, channels=1, high=9, low=2),
            np.array([
                [1, 7, 2],
                [2, 8, 3],
                [7, 3, 8],
                [8, 4, 9],
                [9, 5, 10],
                [10, 6, 1],
                ])
            )

    def test_2d_6_gated_data_2(self):
        np.testing.assert_array_equal(
            fc.gate.high_low(
                self.d2, channels=1, high=9, low=2, full_output=True
                ).gated_data,
            np.array([
                [1, 7, 2],
                [2, 8, 3],
                [7, 3, 8],
                [8, 4, 9],
                [9, 5, 10],
                [10, 6, 1],
                ])
            )

    def test_2d_6_mask(self):
        np.testing.assert_array_equal(
            fc.gate.high_low(
                self.d2, channels=1, high=9, low=2, full_output=True).mask,
            np.array([1,1,0,0,0,0,1,1,1,1], dtype=bool)
            )

    # Test channels

    def test_2d_channels_gated_data_1(self):
        np.testing.assert_array_equal(
            fc.gate.high_low(self.d2, channels=0, high=10, low=1),
            np.array([
                [2, 8, 3],
                [3, 9, 4],
                [4, 10, 5],
                [5, 1, 6],
                [6, 2, 7],
                [7, 3, 8],
                [8, 4, 9],
                [9, 5, 10],
                ])
            )

    def test_2d_channels_gated_data_2(self):
        np.testing.assert_array_equal(
            fc.gate.high_low(
                self.d2, channels=0, high=10, low=1, full_output=True
                ).gated_data,
            np.array([
                [2, 8, 3],
                [3, 9, 4],
                [4, 10, 5],
                [5, 1, 6],
                [6, 2, 7],
                [7, 3, 8],
                [8, 4, 9],
                [9, 5, 10],
                ])
            )

    def test_2d_channels_mask(self):
        np.testing.assert_array_equal(
            fc.gate.high_low(
                self.d2, channels=0, high=10, low=1, full_output=True).mask,
            np.array([0,1,1,1,1,1,1,1,1,0], dtype=bool)
            )

    # Test that defaults allow all data through

    def test_2d_defaults_1_gated_data_1(self):
        np.testing.assert_array_equal(
            fc.gate.high_low(self.d2),
            np.array([
                [1, 7, 2],
                [2, 8, 3],
                [3, 9, 4],
                [4, 10, 5],
                [5, 1, 6],
                [6, 2, 7],
                [7, 3, 8],
                [8, 4, 9],
                [9, 5, 10],
                [10, 6, 1],
                ])
            )

    def test_2d_defaults_1_gated_data_2(self):
        np.testing.assert_array_equal(
            fc.gate.high_low(self.d2, full_output=True).gated_data,
            np.array([
                [1, 7, 2],
                [2, 8, 3],
                [3, 9, 4],
                [4, 10, 5],
                [5, 1, 6],
                [6, 2, 7],
                [7, 3, 8],
                [8, 4, 9],
                [9, 5, 10],
                [10, 6, 1],
                ])
            )

    def test_2d_defaults_1_mask(self):
        np.testing.assert_array_equal(
            fc.gate.high_low(self.d2, full_output=True).mask,
            np.array([1,1,1,1,1,1,1,1,1,1], dtype=bool)
            )

    def test_2d_defaults_2_gated_data_1(self):
        np.testing.assert_array_equal(
            fc.gate.high_low(self.d2, channels=0),
            np.array([
                [1, 7, 2],
                [2, 8, 3],
                [3, 9, 4],
                [4, 10, 5],
                [5, 1, 6],
                [6, 2, 7],
                [7, 3, 8],
                [8, 4, 9],
                [9, 5, 10],
                [10, 6, 1],
                ])
            )

    def test_2d_defaults_2_gated_data_2(self):
        np.testing.assert_array_equal(
            fc.gate.high_low(
                self.d2, channels=0, full_output=True).gated_data,
            np.array([
                [1, 7, 2],
                [2, 8, 3],
                [3, 9, 4],
                [4, 10, 5],
                [5, 1, 6],
                [6, 2, 7],
                [7, 3, 8],
                [8, 4, 9],
                [9, 5, 10],
                [10, 6, 1],
                ])
            )

    def test_2d_defaults_2_mask(self):
        np.testing.assert_array_equal(
            fc.gate.high_low(self.d2, channels=0, full_output=True).mask,
            np.array([1,1,1,1,1,1,1,1,1,1], dtype=bool)
            )
        
class TestDensity2dGate1(unittest.TestCase):
    
    def setUp(self):
        """
        Testing proper result of density gating.

        This function applied the density2d gate to Data003.fcs with a gating
        fraction of 0.3. The result is compared to the (previously calculated)
        output of gate.density2d at d23ec66f9039bbe104ff05ede0e3600b9a550078
        using the following command:
        fc.gate.density2d(fc.io.FCSData('Data003.fcs'),
                          channels = ['FSC', 'SSC'],
                          gate_fraction = 0.3)[0]
        """
        self.ungated_data = fc.io.FCSData('test/Data003.fcs')
        self.gated_data = np.load('test/Data003_gate_density2d.npy')

    def test_density2d(self):
        gated_data = fc.gate.density2d(self.ungated_data,
                                       channels = ['FSC', 'SSC'],
                                       gate_fraction = 0.3)
        np.testing.assert_array_equal(gated_data, self.gated_data)

class TestDensity2dGate2(unittest.TestCase):

    def setUp(self):
        """Set up data sets."""

        # "pyramid" with density peak at (2,2)
        d1 = [(x,y) for x in range(5) for y in range(5)]
        d1.extend([
            (2,2), (2,2),
            (2,1), (1,2), (2,3), (3,2)
            ])
        self.pyramid = np.array(d1)

        # "slope" with highest density at (4,4)
        d2 = []
        for idx in xrange(1,5):
            d2.extend([(x,y) for x in range(idx,5) for y in range(idx,5)])
        self.slope = np.array(d2)

    # Test normal use case behaviors

    def test_pyramid_1_gated_data_1(self):
        bins = [-0.5, 0.5, 1.5, 2.5, 3.5, 4.5]
        np.testing.assert_array_equal(
            fc.gate.density2d(
                self.pyramid, bins=bins, gate_fraction=11.0/31, sigma=0.0),
            np.array([
                [1,2],
                [2,1],
                [2,2],
                [2,3],
                [3,2],
                [2,2],
                [2,2],
                [2,1],
                [1,2],
                [2,3],
                [3,2],
                ])
            )

    def test_pyramid_1_gated_data_2(self):
        bins = [-0.5, 0.5, 1.5, 2.5, 3.5, 4.5]
        np.testing.assert_array_equal(
            fc.gate.density2d(
                self.pyramid, bins=bins, gate_fraction=11.0/31, sigma=0.0,
                full_output=True).gated_data,
            np.array([
                [1,2],
                [2,1],
                [2,2],
                [2,3],
                [3,2],
                [2,2],
                [2,2],
                [2,1],
                [1,2],
                [2,3],
                [3,2],
                ])
            )

    def test_pyramid_1_mask(self):
        bins = [-0.5, 0.5, 1.5, 2.5, 3.5, 4.5]
        np.testing.assert_array_equal(
            fc.gate.density2d(
                self.pyramid, bins=bins, gate_fraction=11.0/31, sigma=0.0,
                full_output=True).mask,
            np.array([0,0,0,0,0,0,0,1,0,0,0,1,1,1,0,0,0,1,0,0,0,0,0,0,0,
                1,1,1,1,1,1], dtype=bool)
            )

    def test_pyramid_2_gated_data_1(self):
        bins = [-0.5, 0.5, 1.5, 2.5, 3.5, 4.5]
        np.testing.assert_array_equal(
            fc.gate.density2d(
                self.pyramid, bins=bins, gate_fraction=3.0/31, sigma=0.0),
            np.array([
                [2,2],
                [2,2],
                [2,2],
                ])
            )

    def test_pyramid_2_gated_data_2(self):
        bins = [-0.5, 0.5, 1.5, 2.5, 3.5, 4.5]
        np.testing.assert_array_equal(
            fc.gate.density2d(
                self.pyramid, bins=bins, gate_fraction=3.0/31, sigma=0.0,
                full_output=True).gated_data,
            np.array([
                [2,2],
                [2,2],
                [2,2],
                ])
            )

    def test_pyramid_2_mask(self):
        bins = [-0.5, 0.5, 1.5, 2.5, 3.5, 4.5]
        np.testing.assert_array_equal(
            fc.gate.density2d(
                self.pyramid, bins=bins, gate_fraction=3.0/31, sigma=0.0,
                full_output=True).mask,
            np.array([0,0,0,0,0,0,0,0,0,0,0,0,1,0,0,0,0,0,0,0,0,0,0,0,0,
                1,1,0,0,0,0], dtype=bool)
            )

    def test_slope_1_gated_data_1(self):
        bins = [-0.5, 0.5, 1.5, 2.5, 3.5, 4.5]
        np.testing.assert_array_equal(
            fc.gate.density2d(
                self.slope, bins=bins, gate_fraction=4.0/30, sigma=0.0),
            np.array([
                [4,4],
                [4,4],
                [4,4],
                [4,4],
                ])
            )

    def test_slope_1_gated_data_2(self):
        bins = [-0.5, 0.5, 1.5, 2.5, 3.5, 4.5]
        np.testing.assert_array_equal(
            fc.gate.density2d(
                self.slope, bins=bins, gate_fraction=4.0/30, sigma=0.0,
                full_output=True).gated_data,
            np.array([
                [4,4],
                [4,4],
                [4,4],
                [4,4],
                ])
            )

    def test_slope_1_mask(self):
        bins = [-0.5, 0.5, 1.5, 2.5, 3.5, 4.5]
        np.testing.assert_array_equal(
            fc.gate.density2d(
                self.slope, bins=bins, gate_fraction=4.0/30, sigma=0.0,
                full_output=True).mask,
            np.array([0,0,0,0,0,0,0,0,0,0,0,0,0,0,0,1,0,0,0,0,0,0,0,0,1,
                0,0,0,1,1], dtype=bool)
            )

    def test_slope_2_gated_data_1(self):
        bins = [-0.5, 0.5, 1.5, 2.5, 3.5, 4.5]
        np.testing.assert_array_equal(
            fc.gate.density2d(
                self.slope, bins=bins, gate_fraction=13.0/30, sigma=0.0),
            np.array([
                [3,3],
                [3,4],
                [4,3],
                [4,4],
                [3,3],
                [3,4],
                [4,3],
                [4,4],
                [3,3],
                [3,4],
                [4,3],
                [4,4],
                [4,4],
                ])
            )

    def test_slope_2_gated_data_2(self):
        bins = [-0.5, 0.5, 1.5, 2.5, 3.5, 4.5]
        np.testing.assert_array_equal(
            fc.gate.density2d(
                self.slope, bins=bins, gate_fraction=13.0/30, sigma=0.0,
                full_output=True).gated_data,
            np.array([
                [3,3],
                [3,4],
                [4,3],
                [4,4],
                [3,3],
                [3,4],
                [4,3],
                [4,4],
                [3,3],
                [3,4],
                [4,3],
                [4,4],
                [4,4],
                ])
            )

    def test_slope_2_mask(self):
        bins = [-0.5, 0.5, 1.5, 2.5, 3.5, 4.5]
        np.testing.assert_array_equal(
            fc.gate.density2d(
                self.slope, bins=bins, gate_fraction=13.0/30, sigma=0.0,
                full_output=True).mask,
            np.array([0,0,0,0,0,0,0,0,0,0,1,1,0,0,1,1,0,0,0,0,1,1,0,1,1,
                1,1,1,1,1], dtype=bool)
            )

    # Confirm everything gets through with 1.0 gate_fraction

    def test_gate_fraction_1_gated_data_1(self):
        bins = [-0.5, 0.5, 1.5, 2.5, 3.5, 4.5]
        np.testing.assert_array_equal(
            fc.gate.density2d(
                self.pyramid, bins=bins, gate_fraction=1.0, sigma=0.0),
            self.pyramid
            )

    def test_gate_fraction_1_gated_data_2(self):
        bins = [-0.5, 0.5, 1.5, 2.5, 3.5, 4.5]
        np.testing.assert_array_equal(
            fc.gate.density2d(
                self.pyramid, bins=bins, gate_fraction=1.0, sigma=0.0,
                full_output=True).gated_data,
            self.pyramid
            )

    def test_gate_fraction_1_mask(self):
        bins = [-0.5, 0.5, 1.5, 2.5, 3.5, 4.5]
        np.testing.assert_array_equal(
            fc.gate.density2d(
                self.pyramid, bins=bins, gate_fraction=1.0, sigma=0.0,
                full_output=True).mask,
            np.array([1,1,1,1,1,1,1,1,1,1,1,1,1,1,1,1,1,1,1,1,1,1,1,1,1,
                1,1,1,1,1,1], dtype=bool)
            )

    # Confirm nothing gets through with 0.0 gate_fraction

    def test_gate_fraction_2_gated_data_1(self):
        bins = [-0.5, 0.5, 1.5, 2.5, 3.5, 4.5]
        np.testing.assert_array_equal(
            fc.gate.density2d(
                self.pyramid, bins=bins, gate_fraction=0.0, sigma=0.0),
            np.array([])
            )

    def test_gate_fraction_2_gated_data_2(self):
        bins = [-0.5, 0.5, 1.5, 2.5, 3.5, 4.5]
        np.testing.assert_array_equal(
            fc.gate.density2d(
                self.pyramid, bins=bins, gate_fraction=0.0, sigma=0.0,
                full_output=True).gated_data,
            np.array([])
            )

    def test_gate_fraction_2_mask(self):
        bins = [-0.5, 0.5, 1.5, 2.5, 3.5, 4.5]
        np.testing.assert_array_equal(
            fc.gate.density2d(
                self.pyramid, bins=bins, gate_fraction=0.0, sigma=0.0,
                full_output=True).mask,
            np.array([0,0,0,0,0,0,0,0,0,0,0,0,0,0,0,0,0,0,0,0,0,0,0,0,0,
                0,0,0,0,0,0], dtype=bool)
            )

if __name__ == '__main__':
    unittest.main()<|MERGE_RESOLUTION|>--- conflicted
+++ resolved
@@ -1,23 +1,6 @@
-<<<<<<< HEAD
-#!/usr/bin/python
-#
-# test_gate.py - Unit tests for gate module
-#
-# Authors: John T. Sexton (john.t.sexton@rice.edu)
-#          Sebastian M. Castillo-Hair (smc9@rice.edu)
-# Date:    10/31/2015
-#
-# Requires:
-#   * fc.gate
-#   * numpy
-#
-# Note: fc.io clashes with native python io module and will cause this set of
-# unit tests to fail inside of fc/ folder.
-=======
 """
 `gate` module unit tests.
 """
->>>>>>> 93c8eeb0
 
 import fc.gate
 import numpy as np
